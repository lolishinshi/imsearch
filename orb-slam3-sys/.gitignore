--- conflicted
+++ resolved
@@ -1,6 +1,2 @@
-<<<<<<< HEAD
-/Cargo.lock
-=======
 Cargo.lock
->>>>>>> 185df4e1
 /build