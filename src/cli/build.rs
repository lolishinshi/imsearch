--- conflicted
+++ resolved
@@ -15,18 +15,8 @@
 
 impl SubCommandExtend for BuildCommand {
     async fn run(&self, opts: &Opts) -> Result<()> {
-<<<<<<< HEAD
-        let db = IMDBBuilder::<32>::new(opts.conf_dir.clone()).open().await?;
-        let options = BuildOptions {
-            on_disk: self.on_disk,
-            batch_size: self.batch_size,
-            no_merge: self.no_merge,
-            ef_search: self.ef_search,
-        };
-=======
         let db = IMDBBuilder::new(opts.conf_dir.clone()).open().await?;
         let options = BuildOptions { batch_size: self.batch_size };
->>>>>>> 185df4e1
         db.build_index(options).await?;
         info!("构建索引成功");
         Ok(())
