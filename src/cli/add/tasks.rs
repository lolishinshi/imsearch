--- conflicted
+++ resolved
@@ -68,7 +68,7 @@
 pub fn task_filter(
     lrx: Receiver<HashedImageData>,
     pb: ProgressBar,
-    db: Arc<IMDB<32>>,
+    db: Arc<IMDB>,
     duplicate: Duplicate,
     replace: Option<(Regex, String)>,
     distance: u32,
@@ -144,11 +144,7 @@
 pub fn task_add(
     lrx: Receiver<ProcessableImage>,
     pb: ProgressBar,
-<<<<<<< HEAD
-    db: Arc<IMDB<32>>,
-=======
     db: Arc<IMDB>,
->>>>>>> 185df4e1
     duplicate: Duplicate,
     replace: Option<(Regex, String)>,
     phash_threshold: u32,
@@ -264,7 +260,7 @@
     duplicate: Duplicate,
     duplicate_id: i64,
     replace: Option<&(Regex, String)>,
-    db: &Arc<IMDB<32>>,
+    db: &Arc<IMDB>,
     pb: &ProgressBar,
 ) -> Result<()> {
     let path = match data {
