--- conflicted
+++ resolved
@@ -168,10 +168,7 @@
 
                 info!("searching {:?}", data.file.filename);
 
-<<<<<<< HEAD
-=======
                 let mut opts = opts.clone();
->>>>>>> 00f91aa0
                 if let Some(orb_scale_factor) = data.orb_scale_factor {
                     opts.orb_scale_factor = orb_scale_factor;
                 }
