use std::fs::File;
use std::io::Read;

use anyhow::Result;
use axum_typed_multipart::TryFromField;
use clap::ValueEnum;
use indicatif::ProgressStyle;
use opencv::core::*;
use opencv::{imgcodecs, imgproc};
use serde::{Deserialize, Serialize};
use utoipa::ToSchema;

use crate::dhash::d_hash;
use crate::orb::Slam3ORB;

/// 检测并计算特征点
pub fn detect_and_compute(
    orb: &mut Slam3ORB,
    image: &impl ToInputArray,
) -> opencv::Result<(Vec<KeyPoint>, Vec<[u8; 32]>)> {
    let mask = Mat::default();
    let mut kps = Vector::<KeyPoint>::new();
    let mut des = Mat::default();
    orb.detect_and_compute(image, &mask, &mut kps, &mut des)?;
    let kps = kps.to_vec();
<<<<<<< HEAD
    let (des, _) = des.data_bytes()?.as_chunks::<32>();
    Ok((kps, des.to_vec()))
=======
    let des = des.data_bytes()?;
    let des = des.chunks_exact(32).map(|chunk| chunk.try_into().unwrap()).collect();
    Ok((kps, des))
>>>>>>> 185df4e1
}

pub fn imdecode(buf: &[u8], (height, width): (i32, i32)) -> opencv::Result<Mat> {
    let mat = Mat::from_slice(buf)?;
    let mut img = imgcodecs::imdecode(&mat, imgcodecs::IMREAD_GRAYSCALE)?;
    if img.cols() > width && img.rows() > height {
        img = adjust_image_size(img, (height, width))?;
    }
    Ok(img)
}

pub fn imread<S: AsRef<str>>(filename: S, (height, width): (i32, i32)) -> opencv::Result<Mat> {
    let mut img = imgcodecs::imread(filename.as_ref(), imgcodecs::IMREAD_GRAYSCALE)?;
    if img.cols() > width && img.rows() > height {
        img = adjust_image_size(img, (height, width))?;
    }
    Ok(img)
}

// 在长宽比例中，选择最大的进行缩放
pub fn adjust_image_size(img: Mat, (height, width): (i32, i32)) -> opencv::Result<Mat> {
    let scale = (width as f64 / img.cols() as f64).max(height as f64 / img.rows() as f64);
    if scale >= 1. {
        return Ok(img);
    }
    let mut output = Mat::default();
    imgproc::resize(
        &img,
        &mut output,
        Size::default(),
        scale,
        scale,
        imgproc::InterpolationFlags::INTER_AREA as i32,
    )?;
    Ok(output)
}

/// 威尔逊得分
/// 基于：https://www.jianshu.com/p/4d2b45918958
pub fn wilson_score(scores: &[f32]) -> f32 {
    let count = scores.len() as f32;
    if count == 0. {
        return 0.;
    }
    let mean = scores.iter().sum::<f32>() / count;
    let var = scores.iter().map(|&a| (mean - a).powi(2)).sum::<f32>() / count;
    // 98% 置信度
    let z = 2.326f32;

    (mean + z.powi(2) / (2. * count) - ((z / (2. * count)) * (4. * count * var + z.powi(2)).sqrt()))
        / (1. + z.powi(2) / count)
}

pub fn pb_style() -> ProgressStyle {
    ProgressStyle::default_bar()
        .template(
            "{spinner:.green} [{elapsed_precise}] [{bar:40.cyan/blue}] {pos}/{len} ({eta}) {msg}",
        )
        .unwrap()
        .progress_chars("#>-")
}

pub fn pb_style_speed() -> ProgressStyle {
    ProgressStyle::default_bar()
        .template(
            "{spinner:.green} [{elapsed_precise}] [{bar:40.cyan/blue}] {pos}/{len} ({per_sec}) {msg}",
        )
        .unwrap()
        .progress_chars("#>-")
}

#[derive(
    Debug, Clone, Copy, Eq, PartialEq, ValueEnum, ToSchema, TryFromField, Serialize, Deserialize,
)]
pub enum ImageHash {
    /// 使用 blake3 哈希算法，长度 32 字节
    #[schema(rename = "blake3")]
    Blake3,
    /// 使用 dhash 哈希算法，长度 8 字节
    #[schema(rename = "dhash")]
    Dhash,
}

impl ImageHash {
    /// 对一个图片文件进行哈希，返回哈希值
    pub fn hash_file(&self, path: &str) -> Result<Vec<u8>> {
        match self {
            Self::Blake3 => {
                let mut file = File::open(path)?;
                let mut data = vec![];
                file.read_to_end(&mut data)?;
                Ok(blake3::hash(&data).as_bytes().to_vec())
            }
            Self::Dhash => {
                let img = imgcodecs::imread(path, imgcodecs::IMREAD_GRAYSCALE)?;
                let hash = d_hash(&img)?;
                Ok(hash.to_vec())
            }
        }
    }

    /// 对一个图片的字节序列进行哈希，返回解码后的图片和哈希值
    pub fn hash_bytes(&self, data: &[u8]) -> Result<(Option<Mat>, Vec<u8>)> {
        match self {
            Self::Blake3 => Ok((None, blake3::hash(data).as_bytes().to_vec())),
            Self::Dhash => {
                let mat = Mat::from_slice(data)?;
                let img = imgcodecs::imdecode(&mat, imgcodecs::IMREAD_GRAYSCALE)?;
                let hash = d_hash(&img)?;
                Ok((Some(img), hash.to_vec()))
            }
        }
    }
}

impl Default for ImageHash {
    fn default() -> Self {
        Self::Blake3
    }
}<|MERGE_RESOLUTION|>--- conflicted
+++ resolved
@@ -23,14 +23,9 @@
     let mut des = Mat::default();
     orb.detect_and_compute(image, &mask, &mut kps, &mut des)?;
     let kps = kps.to_vec();
-<<<<<<< HEAD
-    let (des, _) = des.data_bytes()?.as_chunks::<32>();
-    Ok((kps, des.to_vec()))
-=======
     let des = des.data_bytes()?;
     let des = des.chunks_exact(32).map(|chunk| chunk.try_into().unwrap()).collect();
     Ok((kps, des))
->>>>>>> 185df4e1
 }
 
 pub fn imdecode(buf: &[u8], (height, width): (i32, i32)) -> opencv::Result<Mat> {
